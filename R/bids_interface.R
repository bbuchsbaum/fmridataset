#' Elegant BIDS Interface System for fmridataset
#'
#' This file implements an advanced but loosely coupled BIDS integration system
#' that allows pluggable backends, elegant discovery interfaces, and sophisticated
#' configuration without tight coupling to specific BIDS libraries.
#'
#' @name bids_interface
NULL

# ============================================================================
# BIDS Backend Interface (Pluggable Architecture)
# ============================================================================

#' Create BIDS Backend Interface
#'
#' Creates a pluggable BIDS backend that can work with different BIDS libraries.
#' This provides loose coupling between fmridataset and specific BIDS implementations.
#'
#' @param backend_type Character string specifying backend: "bidser", "pybids", "custom"
#' @param backend_config List of backend-specific configuration options
#' @return A BIDS backend object with standardized interface
#' @export
#' @examples
#' \dontrun{
#' # Using bidser backend
#' backend <- bids_backend("bidser")
#'
#' # Configure bidser backend to prefer preprocessed images
#' backend <- bids_backend("bidser", backend_config = list(prefer_preproc = TRUE))
#'
#' # Using custom backend with configuration
#' backend <- bids_backend("custom",
#'   backend_config = list(
#'     find_scans = my_scan_function,
#'     read_metadata = my_metadata_function,
#'     get_run_info = my_run_info
#'   ))
#' }
bids_backend <- function(backend_type = "bidser", backend_config = list()) {

  if (!is.list(backend_config)) {
    stop("backend_config must be a list")
  }
  
  # Validate backend type
  supported_backends <- c("bidser", "pybids", "custom")
  if (!backend_type %in% supported_backends) {
    stop("Unsupported backend_type: ", backend_type, 
         ". Supported: ", paste(supported_backends, collapse = ", "))
  }
  
  # Create backend object
  backend <- list(
    type = backend_type,
    config = backend_config,
    
    # Standard interface methods (to be populated by backend-specific code)
    find_scans = NULL,
    read_metadata = NULL,
    get_run_info = NULL,
    find_derivatives = NULL,
    validate_bids = NULL
  )
  
  # Initialize backend-specific methods
  backend <- switch(backend_type,
    "bidser" = initialize_bidser_backend(backend),
    "pybids" = initialize_pybids_backend(backend),
    "custom" = initialize_custom_backend(backend, backend_config),
    stop("Unknown backend type: ", backend_type)
  )
  
  class(backend) <- c("bids_backend", paste0("bids_backend_", backend_type))
  return(backend)
}

#' Initialize Bidser Backend
#' @param backend Backend object to populate
#' @return Populated backend object
#' @keywords internal
#' @noRd
initialize_bidser_backend <- function(backend, config) {

  # Check bidser availability
  check_package_available("bidser", "bidser backend", error = TRUE)
  

  backend$config <- config

  backend$find_scans <- function(bids_root, filters) {
    bidser_find_scans(bids_root, filters, config)
  }

  backend$read_metadata <- function(scan_path) {
    bidser_read_metadata(scan_path)
  }

  backend$get_run_info <- function(scan_paths) {
    bidser_get_run_info(scan_paths)
  }

  backend$find_derivatives <- function(bids_root, filters) {
    bidser_find_derivatives(bids_root, filters, config)
  }

  backend$validate_bids <- function(bids_root) {
    bidser_validate_bids(bids_root)
  }

  return(backend)
}

#' Initialize PyBIDS Backend (Future Implementation)
#' @param backend Backend object to populate
#' @return Populated backend object
#' @keywords internal
#' @noRd
initialize_pybids_backend <- function(backend) {
  stop("PyBIDS backend not yet implemented. Use 'bidser' or 'custom' backend.")
}

#' Initialize Custom Backend
#' @param backend Backend object to populate
#' @param config Configuration list with user-provided functions
#' @return Populated backend object
#' @keywords internal
#' @noRd
initialize_custom_backend <- function(backend, config) {
  
  # Validate required functions in config
  required_functions <- c("find_scans", "read_metadata", "get_run_info")
  missing_functions <- setdiff(required_functions, names(config))
  
  if (length(missing_functions) > 0) {
    stop("Custom backend requires these functions in backend_config: ",
         paste(missing_functions, collapse = ", "))
  }
  
  # Assign user-provided functions
  backend$find_scans <- config$find_scans
  backend$read_metadata <- config$read_metadata
  backend$get_run_info <- config$get_run_info
  backend$find_derivatives <- config$find_derivatives %||% function(...) NULL
  backend$validate_bids <- config$validate_bids %||% function(...) TRUE
  
  return(backend)
}

# ============================================================================
# BIDS Query Interface (Elegant Discovery)
# ============================================================================

#' BIDS Query Builder
#'
#' Elegant interface for building complex BIDS queries with method chaining.
#' Provides fluent API for discovering and filtering BIDS datasets.
#'
#' @param bids_root Path to BIDS dataset root
#' @param backend BIDS backend object (optional, defaults to auto-detect)
#' @return A BIDS query object with chainable methods
#' @export
#' @examples
#' \dontrun{
#' # Elegant query building with method chaining
#' query <- bids_query("/path/to/bids") %>%
#'   subject("01", "02") %>%
#'   task("rest", "task") %>%
#'   session("1") %>%
#'   derivatives("fmriprep") %>%
#'   space("MNI152NLin2009cAsym")
#' 
#' # Execute query
#' scans <- query %>% find_scans()
#' metadata <- query %>% get_metadata()
#' 
#' # Direct dataset creation
#' dataset <- query %>% as_fmri_dataset(subject_id = "01")
#' }
bids_query <- function(bids_root, backend = NULL) {
  
  # Auto-detect backend if not provided
  if (is.null(backend)) {
    backend <- auto_detect_bids_backend(bids_root)
  }
  
  # Create query object
  query <- list(
    bids_root = bids_root,
    backend = backend,
    
    # Filter criteria (cumulative)
    filters = list(
      subjects = NULL,
      sessions = NULL,
      tasks = NULL,
      runs = NULL,
      derivatives = NULL,
      spaces = NULL,
      suffixes = NULL,
      extensions = NULL
    ),
    
    # Query options
    options = list(
      validate = TRUE,
      recursive = TRUE,
      include_derivatives = TRUE
    )
  )
  
  class(query) <- "bids_query"
  return(query)
}

#' Add Subject Filter to BIDS Query
#' @param query BIDS query object
#' @param ... Subject IDs to include
#' @return Modified query object (for chaining)
#' @export
subject.bids_query <- function(query, ...) {
  subjects <- c(...)

  if (length(subjects) == 0) {
    return(query)
  }
  if (!is.character(subjects)) {
    warning("subject IDs must be character; coercing")
    subjects <- as.character(subjects)
  }
  if (anyNA(subjects)) {
    warning("NA subject IDs removed")
    subjects <- subjects[!is.na(subjects)]
  }

  query$filters$subjects <- union(query$filters$subjects, subjects)
  return(query)
}

#' Add Task Filter to BIDS Query
#' @param query BIDS query object
#' @param ... Task names to include
#' @return Modified query object (for chaining)
#' @export
task.bids_query <- function(query, ...) {
  tasks <- c(...)

  if (length(tasks) == 0) {
    return(query)
  }
  if (!is.character(tasks)) {
    warning("task names must be character; coercing")
    tasks <- as.character(tasks)
  }
  if (anyNA(tasks)) {
    warning("NA task names removed")
    tasks <- tasks[!is.na(tasks)]
  }

  query$filters$tasks <- union(query$filters$tasks, tasks)
  return(query)
}

#' Add Session Filter to BIDS Query
#' @param query BIDS query object
#' @param ... Session IDs to include
#' @return Modified query object (for chaining)
#' @export
session.bids_query <- function(query, ...) {
  sessions <- c(...)

  if (length(sessions) == 0) {
    return(query)
  }
  if (!is.character(sessions)) {
    warning("session IDs must be character; coercing")
    sessions <- as.character(sessions)
  }
  if (anyNA(sessions)) {
    warning("NA session IDs removed")
    sessions <- sessions[!is.na(sessions)]
  }

  query$filters$sessions <- union(query$filters$sessions, sessions)
  return(query)
}

#' Add Run Filter to BIDS Query
#' @param query BIDS query object
#' @param ... Run numbers to include
#' @return Modified query object (for chaining)
#' @export
run.bids_query <- function(query, ...) {
  runs <- c(...)

  if (length(runs) == 0) {
    return(query)
  }
  if (!is.character(runs)) {
    warning("run numbers must be character; coercing")
    runs <- as.character(runs)
  }
  if (anyNA(runs)) {
    warning("NA run numbers removed")
    runs <- runs[!is.na(runs)]
  }

  query$filters$runs <- union(query$filters$runs, runs)
  return(query)
}

#' Add Derivatives Filter to BIDS Query
#' @param query BIDS query object
#' @param ... Derivative pipeline names to include
#' @return Modified query object (for chaining)
#' @export
derivatives.bids_query <- function(query, ...) {
  derivatives <- c(...)

  if (length(derivatives) == 0) {
    return(query)
  }
  if (!is.character(derivatives)) {
    warning("derivative names must be character; coercing")
    derivatives <- as.character(derivatives)
  }
  if (anyNA(derivatives)) {
    warning("NA derivative names removed")
    derivatives <- derivatives[!is.na(derivatives)]
  }

  query$filters$derivatives <- union(query$filters$derivatives, derivatives)
  return(query)
}

#' Add Space Filter to BIDS Query
#' @param query BIDS query object
#' @param ... Space names to include (for derivatives)
#' @return Modified query object (for chaining)
#' @export
space.bids_query <- function(query, ...) {
  spaces <- c(...)

  if (length(spaces) == 0) {
    return(query)
  }
  if (!is.character(spaces)) {
    warning("space names must be character; coercing")
    spaces <- as.character(spaces)
  }
  if (anyNA(spaces)) {
    warning("NA space names removed")
    spaces <- spaces[!is.na(spaces)]
  }

  query$filters$spaces <- union(query$filters$spaces, spaces)
  return(query)
}

#' Find Scans for a BIDS Query
#'
#' Executes the query using the associated backend and returns the
#' paths to matching scan files.
#'
#' @param x A `bids_query` object
#' @param ... Additional arguments passed to the backend
#' @return Character vector of scan paths
#' @export
find_scans.bids_query <- function(x, ...) {
  x$backend$find_scans(x$bids_root, x$filters)
}

#' Retrieve Metadata for Scans in a Query
#'
#' Reads metadata for each scan returned by `find_scans()`.
#'
#' @param x A `bids_query` object
#' @param ... Additional arguments passed to the backend
#' @return List of metadata entries, one per scan
#' @export
get_metadata.bids_query <- function(x, ...) {
  scans <- find_scans(x, ...)
  lapply(scans, x$backend$read_metadata)
}

#' Get Run Information for a Query
#'
#' Retrieves run-level information (e.g., run lengths) for the scans
#' matched by the query.
#'
#' @param x A `bids_query` object
#' @param ... Additional arguments passed to the backend
#' @return Backend-specific run information
#' @export
get_run_info.bids_query <- function(x, ...) {
  scans <- find_scans(x, ...)
  x$backend$get_run_info(scans)
}

# ============================================================================
# BIDS Discovery Interface
# ============================================================================

#' Discover Available BIDS Entities
#'
#' Elegant interface for exploring what's available in a BIDS dataset.
#' Returns structured information about subjects, tasks, sessions, etc.
#'
#' @param bids_root Path to BIDS dataset root
#' @param backend BIDS backend object (optional)
#' @return List with discovered entities
#' @export
#' @examples
#' \dontrun{
#' # Discover what's available
#' discovery <- bids_discover("/path/to/bids")
#'
#' # View structure
#' print(discovery)
#' 
#' # Access specific entities
#' discovery$subjects
#' discovery$tasks
#' discovery$derivatives$pipelines
#'
#' # Individual helper functions
#' subjects <- discover_subjects(discovery$backend, "/path/to/bids")
#' tasks <- discover_tasks(discovery$backend, "/path/to/bids")
#' }
bids_discover <- function(bids_root, backend = NULL) {
  
  if (is.null(backend)) {
    backend <- auto_detect_bids_backend(bids_root)
  }
  
  # Validate BIDS dataset
  if (!backend$validate_bids(bids_root)) {
    warning("BIDS validation failed for: ", bids_root)
  }
  
  # Discover entities
  discovery <- list(
    bids_root = bids_root,
    
    # Core entities
    subjects = discover_subjects(backend, bids_root),
    sessions = discover_sessions(backend, bids_root),
    tasks = discover_tasks(backend, bids_root),
    runs = discover_runs(backend, bids_root),
    
    # Data types
    datatypes = discover_datatypes(backend, bids_root),
    
    # Derivatives
    derivatives = discover_derivatives(backend, bids_root),
    
    # Summary statistics
    summary = create_discovery_summary(backend, bids_root)
  )
  
  class(discovery) <- "bids_discovery"
  return(discovery)
}

# ============================================================================
# BIDS Configuration System
# ============================================================================

#' BIDS Configuration Builder
#'
#' Create sophisticated BIDS configurations for dataset creation with
#' elegant defaults and advanced customization options.
#'
#' @param image_selection List specifying image selection strategy
#' @param preprocessing List specifying preprocessing options
#' @param quality_control List specifying QC options
#' @param metadata_extraction List specifying metadata options
#' @return BIDS configuration object
#' @export
#' @examples
#' \dontrun{
#' # Elegant configuration
#' config <- bids_config(
#'   image_selection = list(
#'     strategy = "prefer_derivatives",
#'     preferred_pipelines = c("fmriprep", "nilearn"),
#'     required_space = "MNI152NLin2009cAsym"
#'   ),
#'   quality_control = list(
#'     censoring_threshold = 0.5
#'   )
#' )
#'
#' # Use configuration
#' dataset <- bids_query("/path/to/bids") %>%
#'   subject("01") %>%
#'   task("rest") %>%
#'   as_fmri_dataset(config = config)
#' }
bids_config <- function(image_selection = NULL,
                       preprocessing = NULL,
                       quality_control = NULL,
                       metadata_extraction = NULL) {
  
  # Default sophisticated configuration
  config <- list(
    image_selection = list(
      strategy = "auto",  # "auto", "raw", "derivatives", "prefer_derivatives"
      preferred_pipelines = c("fmriprep", "nilearn", "afni", "spm"),
      required_space = NULL,
      required_resolution = NULL,
      fallback_to_raw = TRUE
    ),
    
    preprocessing = list(
      auto_detect_applied = TRUE,
      validate_preprocessing = TRUE,
      merge_pipeline_metadata = TRUE
    ),
    
    quality_control = list(
      check_completeness = TRUE,
      validate_headers = TRUE,
      check_temporal_alignment = TRUE,
      censoring_threshold = NULL
    ),
    
    metadata_extraction = list(
      include_all_sidecars = TRUE,
      merge_inheritance = TRUE,
      extract_physio = FALSE,
      extract_motion = TRUE
    ),
    
    # Advanced options
    advanced = list(
      lazy_validation = FALSE,
      cache_metadata = TRUE,
      parallel_discovery = TRUE
    )
  )
  
  # Override defaults with user inputs
  if (!is.null(image_selection)) {
    config$image_selection <- modifyList(config$image_selection, image_selection)
  }
  if (!is.null(preprocessing)) {
    config$preprocessing <- modifyList(config$preprocessing, preprocessing)
  }
  if (!is.null(quality_control)) {
    config$quality_control <- modifyList(config$quality_control, quality_control)
  }
  if (!is.null(metadata_extraction)) {
    config$metadata_extraction <- modifyList(config$metadata_extraction, metadata_extraction)
  }
  
  class(config) <- "bids_config"
  return(config)
}

# ============================================================================
# Enhanced as.fmri_dataset.bids_query Method
# ============================================================================

#' Convert BIDS Query to fmri_dataset
#'
#' Elegant method for creating fmri_dataset objects from BIDS queries.
#' This provides the most sophisticated and user-friendly interface.
#'
#' @param x BIDS query object
#' @param subject_id Subject ID to extract (required)
#' @param config BIDS configuration object (optional)
#' @param transformation_pipeline Transformation pipeline (optional)
#' @param ... Additional arguments passed to fmri_dataset_create
#' @return fmri_dataset object
#' @export
as.fmri_dataset.bids_query <- function(x, subject_id, 
                                      config = NULL,
                                      transformation_pipeline = NULL,
                                      ...) {
  
  if (missing(subject_id)) {
    stop("subject_id is required for BIDS query conversion")
  }
  
  # Use default config if not provided
  if (is.null(config)) {
    config <- bids_config()
  }
  
  # Execute sophisticated BIDS extraction
  extraction_result <- execute_bids_extraction(x, subject_id, config)
  
  # Create fmri_dataset with extracted information
  fmri_dataset_create(
    images = extraction_result$images,
    mask = extraction_result$mask,
    TR = extraction_result$TR,
    run_lengths = extraction_result$run_lengths,
    event_table = extraction_result$events,
    censor_vector = extraction_result$censoring,
    transformation_pipeline = transformation_pipeline,
    metadata = extraction_result$metadata,
    ...
  )
}

# ============================================================================
# Helper Functions (Elegant Implementations)
# ============================================================================

#' Auto-detect Best BIDS Backend
#' @param bids_root BIDS dataset path
#' @return BIDS backend object
#' @keywords internal
#' @noRd
auto_detect_bids_backend <- function(bids_root) {

  # Currently only bidser backend is supported
  check_package_available("bidser", "BIDS backend", error = TRUE)
  bids_backend("bidser")
}

#' Execute Sophisticated BIDS Extraction
#' @param query BIDS query object
#' @param subject_id Subject ID
#' @param config BIDS configuration
#' @return List with extracted components
#' @keywords internal
#' @noRd
execute_bids_extraction <- function(query, subject_id, config) {
  
  # Add subject filter to query
  query <- subject(query, subject_id)
  
  # Execute sophisticated extraction based on config
  # This would implement the advanced logic for:
  # - Intelligent image selection
  # - Preprocessing detection
  # - Quality control
  # - Metadata extraction
  
  # For now, delegate to existing implementation
  # This is where the sophisticated logic would go
  
  stop("Sophisticated BIDS extraction not yet implemented.\n",
       "This is the placeholder for the advanced BIDS interface.")
}

# Placeholder implementations for backend-specific functions
bidser_find_scans <- function(bids_root, filters, config = list()) {

  if (!requireNamespace("bidser", quietly = TRUE)) {
    return(character(0))
  }

  # Allow passing either a path or a bids_project object
  proj <- if (inherits(bids_root, "bids_project")) {
    bids_root
  } else if (inherits(bids_root, "mock_bids_project")) {
    bids_root
  } else {
    bidser::bids_project(bids_root)
  }

  subid <- filters$subjects
  task <- filters$tasks
  session <- filters$sessions
  run <- filters$runs

  if (!is.null(filters$derivatives) || isTRUE(config$prefer_preproc)) {
    pipeline <- NULL
    if (!is.null(filters$derivatives)) pipeline <- filters$derivatives[1]
    if (is.null(pipeline)) pipeline <- config$pipeline

    space <- NULL
    if (!is.null(filters$spaces)) space <- filters$spaces[1]

    scans <- tryCatch(
      bidser::preproc_scans(proj, subid = subid, task = task,
                            run = run, session = session,
                            variant = pipeline, space = space,
                            full_path = TRUE),
      error = function(e) character(0)
    )
    if (length(scans) > 0) {
      return(scans)
    }
  }

  tryCatch(
    bidser::func_scans(proj, subid = subid, task = task,
                       run = run, session = session,
                       full_path = TRUE),
    error = function(e) character(0)
  )
}

bidser_read_metadata <- function(scan_path) {
  if (!requireNamespace("jsonlite", quietly = TRUE)) {
    return(list())
  }
  sidecar <- sub("\\.nii(\\.gz)?$", ".json", scan_path, ignore.case = TRUE)
  if (file.exists(sidecar)) {
    tryCatch(jsonlite::read_json(sidecar, simplifyVector = TRUE),
             error = function(e) list())
  } else {
    list()
  }
}

bidser_get_run_info <- function(scan_paths) {
  if (!check_package_available("neuroim2", "reading NIfTI headers", error = FALSE)) {
    stop("neuroim2 package is required to determine run information")
  }
  vapply(scan_paths, function(p) {
    dims <- dim(neuroim2::read_vol(p))
    if (length(dims) < 4) {
      stop("Image has no time dimension: ", p)
    }
    dims[4]
  }, integer(1))
}

bidser_find_derivatives <- function(bids_root, filters, config = list()) {
  if (!requireNamespace("bidser", quietly = TRUE)) {
    return(character(0))
  }
  proj <- if (inherits(bids_root, "bids_project") ||
                inherits(bids_root, "mock_bids_project")) {
    bids_root
  } else {
    bidser::bids_project(bids_root)
  }

  pipeline <- filters$derivatives
  if (length(pipeline) == 0) pipeline <- config$pipeline

  tryCatch(
    bidser::preproc_scans(proj, subid = filters$subjects,
                          task = filters$tasks, run = filters$runs,
                          session = filters$sessions, variant = pipeline,
                          space = filters$spaces, full_path = TRUE),
    error = function(e) character(0)
  )
}

bidser_validate_bids <- function(bids_root) {
  if (!requireNamespace("bidser", quietly = TRUE)) {
    return(FALSE)
  }
  proj <- if (inherits(bids_root, "bids_project") ||
                inherits(bids_root, "mock_bids_project")) {
    bids_root
  } else {
    bidser::bids_project(bids_root)
  }
  tryCatch({
    bidser::bids_check_compliance(proj)
    TRUE
  }, error = function(e) FALSE)
}

discover_subjects <- function(backend, bids_root) {
  if (!requireNamespace("bidser", quietly = TRUE)) {
    return(NULL)
  }
  proj <- if (inherits(bids_root, "bids_project") ||
                inherits(bids_root, "mock_bids_project")) {
    bids_root
  } else {
    bidser::bids_project(bids_root)
  }
  tryCatch(bidser::participants(proj), error = function(e) NULL)
}

discover_sessions <- function(backend, bids_root) {
  if (!requireNamespace("bidser", quietly = TRUE)) {
    return(NULL)
  }
  proj <- if (inherits(bids_root, "bids_project") ||
                inherits(bids_root, "mock_bids_project")) {
    bids_root
  } else {
    bidser::bids_project(bids_root)
  }
  tryCatch(bidser::sessions(proj), error = function(e) NULL)
}

discover_tasks <- function(backend, bids_root) {
  if (!requireNamespace("bidser", quietly = TRUE)) {
    return(NULL)
  }
  proj <- if (inherits(bids_root, "bids_project") ||
                inherits(bids_root, "mock_bids_project")) {
    bids_root
  } else {
    bidser::bids_project(bids_root)
  }
  tryCatch(bidser::tasks(proj), error = function(e) NULL)
}

discover_runs <- function(backend, bids_root) {
  scans <- backend$find_scans(bids_root, list())
  matches <- regmatches(scans, regexpr("run-[0-9]+", scans))
  unique(sub("run-", "", matches))
}

discover_datatypes <- function(backend, bids_root) {
  if (!requireNamespace("bidser", quietly = TRUE)) {
    return(NULL)
  }
  proj <- if (inherits(bids_root, "bids_project") ||
                inherits(bids_root, "mock_bids_project")) {
    bids_root
  } else {
    bidser::bids_project(bids_root)
  }
  fl <- tryCatch(bidser::flat_list(proj, full_path = FALSE),
                 error = function(e) NULL)
  if (is.null(fl) || !"datatype" %in% names(fl)) return(NULL)
  unique(fl$datatype)
}

discover_derivatives <- function(backend, bids_root) {
  if (!requireNamespace("bidser", quietly = TRUE)) {
    return(NULL)
  }
  proj <- if (inherits(bids_root, "bids_project") ||
                inherits(bids_root, "mock_bids_project")) {
    bids_root
  } else {
    bidser::bids_project(bids_root)
  }
  summary <- tryCatch(bidser::bids_summary(proj), error = function(e) NULL)
  if (!is.null(summary) && "pipelines" %in% names(summary)) {
    list(pipelines = summary$pipelines)
  } else {
    list(pipelines = NULL)
  }
}

create_discovery_summary <- function(backend, bids_root) {
  if (!requireNamespace("bidser", quietly = TRUE)) {
    return(NULL)
  }
  proj <- if (inherits(bids_root, "bids_project") ||
                inherits(bids_root, "mock_bids_project")) {
    bids_root
  } else {
    bidser::bids_project(bids_root)
  }
  tryCatch(bidser::bids_summary(proj), error = function(e) NULL)
}
<<<<<<< HEAD
=======


>>>>>>> e5bdaa96
<|MERGE_RESOLUTION|>--- conflicted
+++ resolved
@@ -851,8 +851,3 @@
   }
   tryCatch(bidser::bids_summary(proj), error = function(e) NULL)
 }
-<<<<<<< HEAD
-=======
-
-
->>>>>>> e5bdaa96
