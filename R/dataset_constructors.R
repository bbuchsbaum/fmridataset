#' @importFrom assertthat assert_that
#' @importFrom purrr map_lgl
#' @importFrom tibble as_tibble
NULL

#' Matrix Dataset Constructor
#'
#' This function creates a matrix dataset object, which is a list containing
#' information about the data matrix, TR, number of runs, event table,
#' sampling frame, and mask.
#'
#' @param datamat A matrix where each column is a voxel time-series.
#' @param TR Repetition time (TR) of the fMRI acquisition.
#' @param run_length A numeric vector specifying the length of each run in the dataset.
#' @param event_table An optional data frame containing event information. Default is an empty data frame.
#'
#' @return A matrix dataset object of class c("matrix_dataset", "fmri_dataset", "list").
#' @export
#'
#' @examples
#' # A matrix with 100 rows and 100 columns (voxels)
#' X <- matrix(rnorm(100 * 100), 100, 100)
#' dset <- matrix_dataset(X, TR = 2, run_length = 100)
matrix_dataset <- function(datamat, TR, run_length, event_table = data.frame()) {
  if (is.vector(datamat)) {
    datamat <- as.matrix(datamat)
  }
  assert_that(sum(run_length) == nrow(datamat))

  frame <- sampling_frame(run_length, TR)

  # For backward compatibility, keep the original structure
  # but could optionally add backend support in the future
  ret <- list(
    datamat = datamat,
    TR = TR,
    nruns = length(run_length),
    event_table = event_table,
    sampling_frame = frame,
    mask = rep(1, ncol(datamat))
  )

  class(ret) <- c("matrix_dataset", "fmri_dataset", "list")
  ret
}

#' Create an fMRI Memory Dataset Object
#'
#' This function creates an fMRI memory dataset object, which is a list containing information about the scans, mask, TR, number of runs, event table, base path, sampling frame, and censor.
#'
#' @param scans A list of objects of class \code{NeuroVec} from the neuroim2 package.
#' @param mask A binary mask of class \code{NeuroVol} from the neuroim2 package indicating the set of voxels to include in analyses.
#' @param TR Repetition time (TR) of the fMRI acquisition.
#' @param run_length A numeric vector specifying the length of each run in the dataset. Default is the length of the scans.
#' @param event_table An optional data frame containing event information. Default is an empty data frame.
#' @param base_path An optional base path for the dataset. Default is "." (current directory).
#' @param censor An optional numeric vector specifying which time points to censor. Default is NULL.
#'
#' @return An fMRI memory dataset object of class c("fmri_mem_dataset", "volumetric_dataset", "fmri_dataset", "list").
#' @export
#'
#' @examples
#' # Create a NeuroVec object
#' d <- c(10, 10, 10, 10)
#' nvec <- neuroim2::NeuroVec(array(rnorm(prod(d)), d), space = neuroim2::NeuroSpace(d))
#'
#' # Create a NeuroVol mask
#' mask <- neuroim2::NeuroVol(array(rnorm(10 * 10 * 10), d[1:3]), space = neuroim2::NeuroSpace(d[1:3]))
#' mask[mask < .5] <- 0
#'
#' # Create an fmri_mem_dataset
#' dset <- fmri_mem_dataset(list(nvec), mask, TR = 2)
fmri_mem_dataset <- function(scans, mask, TR,
                             run_length = sapply(scans, function(x) dim(x)[4]),
                             event_table = data.frame(),
                             base_path = ".",
                             censor = NULL) {
  assert_that(all(map_lgl(scans, function(x) inherits(x, "NeuroVec"))))
  assert_that(inherits(mask, "NeuroVol"))
  assert_that(all(dim(mask) == dim(scans[[1]][1:3])))

  ntotscans <- sum(sapply(scans, function(x) dim(x)[4]))
  # run_length <- map_dbl(scans, ~ dim(.)[4])
  assert_that(sum(run_length) == ntotscans)

  if (is.null(censor)) {
    censor <- rep(0, sum(run_length))
  }

  frame <- sampling_frame(run_length, TR)

  ret <- list(
    scans = scans,
    mask = mask,
    nruns = length(run_length),
    event_table = event_table,
    base_path = base_path,
    sampling_frame = frame,
    censor = censor
  )

  class(ret) <- c("fmri_mem_dataset", "volumetric_dataset", "fmri_dataset", "list")
  ret
}

#' Create a Latent Dataset Object
#'
#' This function creates a latent dataset object, which encapsulates a dimension-reduced
#' subspace of "latent variables". The dataset is a list containing information about the latent
#' neuroimaging vector, TR, number of runs, event table, base path, sampling frame, and censor.
#'
#' @param lvec An instance of class \code{LatentNeuroVec}. (Typically, a \code{LatentNeuroVec} is
#'   created using the \code{fmristore} package.)
#' @param TR Repetition time (TR) of the fMRI acquisition.
#' @param run_length A numeric vector specifying the length of each run in the dataset.
#' @param event_table An optional data frame containing event information. Default is an empty data frame.
#'
#' @return A latent dataset object of class \code{c("latent_dataset", "matrix_dataset", "fmri_dataset", "list")}.
#'
#' @export
#'
#' @examples
#' \dontrun{
#' # Create a matrix with 100 rows and 1000 columns (voxels)
#' X <- matrix(rnorm(100 * 1000), 100, 1000)
#' pres <- prcomp(X)
#' basis <- pres$x[, 1:25]
#' loadings <- pres$rotation[, 1:25]
#' offset <- colMeans(X)
#'
#' # Create a LatentNeuroVec object (requires the fmristore package)
#' lvec <- fmristore::LatentNeuroVec(basis, loadings,
#'   neuroim2::NeuroSpace(c(10, 10, 10, 100)),
#'   mask = rep(TRUE, 1000), offset = offset
#' )
#'
#' # Create a latent_dataset
#' dset <- latent_dataset(lvec, TR = 2, run_length = 100)
#' }
latent_dataset <- function(lvec, TR, run_length, event_table = data.frame()) {
  # Lazy check: make sure fmristore is installed (fmristore is not a hard dependency)
  if (!requireNamespace("fmristore", quietly = TRUE)) {
    stop("The 'fmristore' package is required to create a latent_dataset. Please install fmristore.",
      call. = FALSE
    )
  }

  # Ensure the total run length matches the number of time points in lvec
  assertthat::assert_that(
    sum(run_length) == dim(lvec)[4],
    msg = "Sum of run lengths must equal the 4th dimension of lvec"
  )

  frame <- sampling_frame(run_length, TR)

  ret <- list(
    lvec = lvec,
    datamat = lvec@basis,
    TR = TR,
    nruns = length(run_length),
    event_table = event_table,
    sampling_frame = frame,
    mask = rep(1, ncol(lvec@basis))
  )

  class(ret) <- c("latent_dataset", "matrix_dataset", "fmri_dataset", "list")
  ret
}

#' Create an fMRI Dataset Object from a Set of Scans
#'
#' This function creates an fMRI dataset object from a set of scans, design information, and other data.
#' The new implementation uses a pluggable backend architecture.
#'
#' @param scans A vector of one or more file names of the images comprising the dataset,
#'   or a pre-created storage backend object.
#' @param mask Name of the binary mask file indicating the voxels to include in the analysis.
#'   Ignored if scans is a backend object.
#' @param TR The repetition time in seconds of the scan-to-scan interval.
#' @param run_length A vector of one or more integers indicating the number of scans in each run.
#' @param event_table A data.frame containing the event onsets and experimental variables. Default is an empty data.frame.
#' @param base_path The file path to be prepended to relative file names. Default is "." (current directory).
#' @param censor A binary vector indicating which scans to remove. Default is NULL.
#' @param preload Read image scans eagerly rather than on first access. Default is FALSE.
#' @param mode The type of storage mode ('normal', 'bigvec', 'mmap', filebacked'). Default is 'normal'.
#'   Ignored if scans is a backend object.
#' @param backend Deprecated. Use scans parameter to pass a backend object.
#'
#' @return An fMRI dataset object of class c("fmri_file_dataset", "volumetric_dataset", "fmri_dataset", "list").
#' @export
#'
#' @examples
#' \dontrun{
#' # Create an fMRI dataset with 3 scans and a mask
#' dset <- fmri_dataset(c("scan1.nii", "scan2.nii", "scan3.nii"),
#'   mask = "mask.nii", TR = 2, run_length = rep(300, 3),
#'   event_table = data.frame(
#'     onsets = c(3, 20, 99, 3, 20, 99, 3, 20, 99),
#'     run = c(1, 1, 1, 2, 2, 2, 3, 3, 3)
#'   )
#' )
#'
#' # Create an fMRI dataset with 1 scan and a mask
#' dset <- fmri_dataset("scan1.nii",
#'   mask = "mask.nii", TR = 2,
#'   run_length = 300,
#'   event_table = data.frame(onsets = c(3, 20, 99), run = rep(1, 3))
#' )
#'
#' # Create an fMRI dataset with a backend
<<<<<<< HEAD
#' backend <- nifti_backend(c("scan1.nii", "scan2.nii"), mask_source="mask.nii")
#' dset <- fmri_dataset(backend, TR=2, run_length=c(150, 150))
#' }
fmri_dataset <- function(scans, mask = NULL, TR, 
                         run_length, 
                         event_table = data.frame(), 
=======
#' backend <- nifti_backend(c("scan1.nii", "scan2.nii"), mask_source = "mask.nii")
#' dset <- fmri_dataset(backend, TR = 2, run_length = c(150, 150))
fmri_dataset <- function(scans, mask = NULL, TR,
                         run_length,
                         event_table = data.frame(),
>>>>>>> 595d530d
                         base_path = ".",
                         censor = NULL,
                         preload = FALSE,
                         mode = c("normal", "bigvec", "mmap", "filebacked"),
                         backend = NULL) {
  # Check if scans is actually a backend object
  if (inherits(scans, "storage_backend")) {
    backend <- scans
  } else if (!is.null(backend)) {
    warning("backend parameter is deprecated. Pass backend as first argument.")
  } else {
    # Legacy path: create a NiftiBackend from file paths
    assert_that(is.character(mask), msg = "'mask' should be the file name of the binary mask file")
    mode <- match.arg(mode)

    maskfile <- paste0(base_path, "/", mask)
    scan_files <- paste0(base_path, "/", scans)

    backend <- nifti_backend(
      source = scan_files,
      mask_source = maskfile,
      preload = preload,
      mode = mode
    )
  }

  # Validate backend
  validate_backend(backend)

  # Open backend to initialize resources
  backend <- backend_open(backend)

  if (is.null(censor)) {
    censor <- rep(0, sum(run_length))
  }

  frame <- sampling_frame(run_length, TR)

  # Get dimensions to validate run_length
  dims <- backend_get_dims(backend)
  assert_that(sum(run_length) == dims$time,
    msg = sprintf(
      "Sum of run_length (%d) must equal total time points (%d)",
      sum(run_length), dims$time
    )
  )

  ret <- list(
    backend = backend,
    nruns = length(run_length),
    event_table = suppressMessages(tibble::as_tibble(event_table, .name_repair = "check_unique")),
    sampling_frame = frame,
    censor = censor
  )

  class(ret) <- c("fmri_file_dataset", "volumetric_dataset", "fmri_dataset", "list")
  ret
<<<<<<< HEAD
}

#' Create an fMRI Dataset Object from H5 Files
#'
#' This function creates an fMRI dataset object specifically from H5 files using the fmristore package.
#' Each scan is stored as an H5 file that loads to an H5NeuroVec object.
#'
#' @param h5_files A vector of one or more file paths to H5 files containing the fMRI data.
#' @param mask_source File path to H5 mask file, regular mask file, or in-memory NeuroVol object.
#' @param TR The repetition time in seconds of the scan-to-scan interval.
#' @param run_length A vector of one or more integers indicating the number of scans in each run.
#' @param event_table A data.frame containing the event onsets and experimental variables. Default is an empty data.frame.
#' @param base_path The file path to be prepended to relative file names. Default is "." (current directory).
#' @param censor A binary vector indicating which scans to remove. Default is NULL.
#' @param preload Read H5NeuroVec objects eagerly rather than on first access. Default is FALSE.
#' @param mask_dataset Character string specifying the dataset path within H5 file for mask (default: "data/elements").
#' @param data_dataset Character string specifying the dataset path within H5 files for data (default: "data/elements").
#'
#' @return An fMRI dataset object of class c("fmri_file_dataset", "volumetric_dataset", "fmri_dataset", "list").
#' @export
#'
#' @examples
#' \dontrun{
#' # Create an fMRI dataset with H5 files
#' dset <- fmri_h5_dataset(
#'   h5_files = c("scan1.h5", "scan2.h5", "scan3.h5"), 
#'   mask_source = "mask.h5", 
#'   TR = 2, 
#'   run_length = c(150, 150, 150)
#' )
#'
#' # Create an fMRI dataset with H5 files and regular mask
#' dset <- fmri_h5_dataset(
#'   h5_files = "single_scan.h5", 
#'   mask_source = "mask.nii", 
#'   TR = 2, 
#'   run_length = 300
#' )
#' }
fmri_h5_dataset <- function(h5_files, mask_source, TR, 
                            run_length, 
                            event_table = data.frame(), 
                            base_path = ".",
                            censor = NULL,
                            preload = FALSE,
                            mask_dataset = "data/elements",
                            data_dataset = "data/elements") {
  
  # Prepare file paths
  h5_file_paths <- if (base_path != ".") {
    paste0(base_path, "/", h5_files)
  } else {
    h5_files
  }
  
  mask_file_path <- if (is.character(mask_source) && base_path != ".") {
    paste0(base_path, "/", mask_source)
  } else {
    mask_source
  }
  
  # Create H5 backend
  backend <- h5_backend(
    source = h5_file_paths,
    mask_source = mask_file_path,
    mask_dataset = mask_dataset,
    data_dataset = data_dataset,
    preload = preload
  )
  
  # Use the generic fmri_dataset constructor with the H5 backend
  fmri_dataset(
    scans = backend,
    TR = TR,
    run_length = run_length,
    event_table = event_table,
    censor = censor
  )
} 
=======
}
>>>>>>> 595d530d
<|MERGE_RESOLUTION|>--- conflicted
+++ resolved
@@ -208,20 +208,12 @@
 #' )
 #'
 #' # Create an fMRI dataset with a backend
-<<<<<<< HEAD
-#' backend <- nifti_backend(c("scan1.nii", "scan2.nii"), mask_source="mask.nii")
-#' dset <- fmri_dataset(backend, TR=2, run_length=c(150, 150))
-#' }
-fmri_dataset <- function(scans, mask = NULL, TR, 
-                         run_length, 
-                         event_table = data.frame(), 
-=======
 #' backend <- nifti_backend(c("scan1.nii", "scan2.nii"), mask_source = "mask.nii")
 #' dset <- fmri_dataset(backend, TR = 2, run_length = c(150, 150))
+#' }
 fmri_dataset <- function(scans, mask = NULL, TR,
                          run_length,
                          event_table = data.frame(),
->>>>>>> 595d530d
                          base_path = ".",
                          censor = NULL,
                          preload = FALSE,
@@ -279,7 +271,6 @@
 
   class(ret) <- c("fmri_file_dataset", "volumetric_dataset", "fmri_dataset", "list")
   ret
-<<<<<<< HEAD
 }
 
 #' Create an fMRI Dataset Object from H5 Files
@@ -358,7 +349,4 @@
     event_table = event_table,
     censor = censor
   )
-} 
-=======
-}
->>>>>>> 595d530d
+}