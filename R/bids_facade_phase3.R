--- conflicted
+++ resolved
@@ -94,12 +94,8 @@
 #' when possible.
 #'
 #' @param x A \code{bids_facade} object
-<<<<<<< HEAD
 #' @param subjects Character vector of subject IDs
 #' @param cores Number of CPU cores for parallel processing
-=======
-#' @param subjects Character vector of subject IDs (must be non-empty)
->>>>>>> edbb8f96
 #' @param ... Additional arguments passed to \code{as.fmri_dataset}
 #' @return List of \code{fmri_dataset} objects
 #' @export
